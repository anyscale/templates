module github.com/anyscale/templates/ci

go 1.23.1

<<<<<<< HEAD
require golang.org/x/net v0.29.0
=======
require gopkg.in/yaml.v2 v2.4.0
>>>>>>> d33a93ce
<|MERGE_RESOLUTION|>--- conflicted
+++ resolved
@@ -2,8 +2,7 @@
 
 go 1.23.1
 
-<<<<<<< HEAD
-require golang.org/x/net v0.29.0
-=======
-require gopkg.in/yaml.v2 v2.4.0
->>>>>>> d33a93ce
+require (
+	golang.org/x/net v0.29.0
+	gopkg.in/yaml.v2 v2.4.0
+)