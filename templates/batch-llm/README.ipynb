--- conflicted
+++ resolved
@@ -384,11 +384,7 @@
    "metadata": {},
    "source": [
     "### Monitoring Dataset execution\n",
-<<<<<<< HEAD
     "We can use the Ray Dashboard to monitor the Dataset execution. In the Ray Dashboard tab, navigate to the Job page and open the \"Ray Data Overview\" section. Click on the link for the running job, and open the \"Ray Data Overview\" section to view the details of the batch inference execution:\n",
-=======
-    "For more info about your dataset execution, navigate to `Ray Dashboard > Jobs` in the UI. Click your job, and open the \"Ray Data Overview\" section to view the details of the batch inference execution:\n",
->>>>>>> 01a79c00
     "\n",
     "<img src=\"assets/ray-data-jobs.png\" width=900px/>"
    ]
