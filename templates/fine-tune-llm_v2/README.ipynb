--- conflicted
+++ resolved
@@ -111,14 +111,9 @@
     "\n",
     "After you are with the above, you can find recipies that extend the functionality of this template under the cookbooks folder:\n",
     "\n",
-<<<<<<< HEAD
-    "* [Optimizing Cost and Performance for Finetuning](cookbooks/optimize_cost/README.md)\n",
-    "* [Continue fine-tuning from a previous checkpoint](cookbooks/continue_from_checkpoint/README.md)\n"
-=======
     "* [Bring your own data](cookbooks/bring_your_own_data/README.md): Everything you need to know about using custom datasets for fine-tuning.\n",
     "* [Modifying hyperparameters](cookbooks/modifying_hyperparameters/README.md): A brief guide on tailoring your fine-tuning job.\n",
     "* [Continue fine-tuning from a previous checkpoint](cookbooks/continue_from_checkpoint/README.md): A detailed guide on how you can use a previous checkpoint for another round of fine-tuning."
->>>>>>> 024b7756
    ]
   },
   {
@@ -178,9 +173,6 @@
     "You can learn more about this in one of our [blogposts](https://www.anyscale.com/blog/fine-tuning-llms-lora-or-full-parameter-an-in-depth-analysis-with-llama-2).\n",
     "There, you'll also find some guidance on the LoRA parameters and why, in most cases, you don't need to change them.\n",
     "\n",
-<<<<<<< HEAD
-    "### How can I get even more control?\n",
-=======
     "### I have the right model, context length and everything. Can I optimize compute cost?\n",
     "\n",
     "Optimizing your fine-tuning runs for compute cost is a non-trivial problem.\n",
@@ -210,7 +202,6 @@
     "We do not guarantee that this will give you optimal settings, but have found this workflow to be helpful ourselves in the past.\n",
     "\n",
     "### I've reviewed the customizable hyperparameters available. How can I get even more control?\n",
->>>>>>> 024b7756
     "\n",
     "This template fine-tunes with Anyscale's library `llmforge`, which uses [DeepSpeed](https://github.com/microsoft/DeepSpeed) and [Ray Train](https://docs.ray.io/en/latest/train/train.html) for distributed training. The full set of config parameters are documented in the [API reference](https://docs.anyscale.com/reference/finetuning-config-api), and we provide a [cookbook](cookbooks/modifying_hyperparameters/README.md) detailing the important ones.  For anything that goes beyond using `llmforge`, you can build your own fine-tuning stack on Anyscale.\n",
     "\n",
