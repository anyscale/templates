{
 "cells": [
  {
   "cell_type": "markdown",
   "metadata": {},
   "source": [
    "# Fine-tuning Llama-3, Mistral and Mixtral with Anyscale\n",
    "\n",
    "**⏱️ Time to complete**: 60min for 8B model with LoRA, 2.5h with full-parameter fine-tuning\n",
    "\n",
    "The guide below walks you through the steps required for fine-tuning of LLMs. This template provides an easy to configure solution for ML Platform teams, Infrastructure engineers, and Developers to fine-tune LLMs.\n",
    "\n",
    "### Popular base models to fine-tune\n",
    "\n",
    "- meta-llama/Meta-Llama-3-8B-Instruct (Full-param and LoRA)\n",
    "- meta-llama/Meta-Llama-3-70B-Instruct (Full-param and LoRA)\n",
    "- mistralai/Mistral-7B-Instruct-v0.1 (Full-param and LoRA)\n",
    "- mistralai/Mixtral-8x7b (LoRA only)\n",
    "\n",
    "A full list of supported models is in the [FAQ](#faqs) section. In the end we provide more guides in form of [cookbooks](#cookbooks) and [end-to-end examples](#end-to-end-examples) that provide more detailed information about using this template."
   ]
  },
  {
   "cell_type": "markdown",
   "metadata": {},
   "source": [
    "# Quick start"
   ]
  },
  {
   "cell_type": "markdown",
   "metadata": {},
   "source": [
    "## Step 1 - Launch a fine-tuning job\n",
    "\n",
    "We provide example configurations under the `./training_configs` directory for different base models and accelerator types. You can use these as a starting point for your own fine-tuning jobs. The full-list of public configurations that are customizable see [Anyscale docs](https://docs.anyscale.com/reference/finetuning-config-api).\n",
    "\n",
    "**Optional**: You can get a WandB API key from [WandB](https://wandb.ai/authorize) to track the fine-tuning process. If not provided, you can only track the experiments through the standard output logs.\n",
    "\n",
    "Next, you can launch a fine-tuning job with your WandB API key passed as an environment variable."
   ]
  },
  {
   "cell_type": "code",
   "execution_count": null,
   "metadata": {},
   "outputs": [],
   "source": [
    "# [Optional] You can set the WandB API key to track model performance\n",
    "# !export WANDB_API_KEY={YOUR_WANDB_API_KEY}\n",
    "\n",
    "# Launch a LoRA fine-tuning job for Llama 3 8B with 16 A10s\n",
    "!python main.py training_configs/lora/llama-3-8b.yaml\n",
    "\n",
    "# Launch a full-param fine-tuning job for Llama 3 8B with 16 A10s\n",
    "# !python main.py training_configs/full_param/llama-3-8b.yaml"
   ]
  },
  {
   "cell_type": "markdown",
   "metadata": {},
   "source": [
    "As the command runs, you can monitor a number of built-in metrics in the `Metrics` tab under `Ray Dashboard`, such as the number of GPU nodes and GPU utilization.\n",
    "\n",
    "<img src=\"https://raw.githubusercontent.com/anyscale/templates/main/templates/fine-tune-llm_v2/assets/gpu-usage.png\" width=500px/>\n",
    "\n",
    "Depending on whether you are running LoRA or full-param fine-tuning, you can continue with step 2(a) or step 2(b). To learn more about LoRA vs. full-parameter, see the cookbooks."
   ]
  },
  {
   "cell_type": "markdown",
   "metadata": {},
   "source": [
    "\n",
    "\n",
    "## Step 2(a) - Serving the LoRA fine-tuned model\n",
    "\n",
    "Upon the job completion, you can see the LoRA weight storage location and model ID in the log, such as the one below:\n",
    "\n",
    "```shell\n",
    "Note: LoRA weights will also be stored in path {ANYSCALE_ARTIFACT_STORAGE}/lora_fine_tuning under meta-llama/Llama-2-8b-chat-hf:sql:12345 bucket.\n",
    "```\n",
    "\n",
    "You can specify this URI as the dynamic_lora_loading_path [docs](https://docs.anyscale.com/examples/deploy-llms#more-guides) in the llm serving template, and then query the endpoint.\n",
    "\n",
    "> Note: Such LoRA model IDs follow the format `{base_model_id}:{suffix}:{id}`"
   ]
  },
  {
   "cell_type": "markdown",
   "metadata": {},
   "source": [
    "\n",
    "## Step 2(b) - Serving the full-parameter fine-tuned model\n",
    "\n",
    "Once the fine-tuning job is complete, you can view the stored full-parameter fine-tuned checkpoint at the very end of the job logs. Here is an example fine-tuning job output:\n",
    "\n",
    "```shell\n",
    "Best checkpoint is stored in:\n",
    "{ANYSCALE_ARTIFACT_STORAGE}/username/llmforge-finetuning/meta-llama/Llama-2-70b-hf/TorchTrainer_2024-01-25_18-07-48/TorchTrainer_b3de9_00000_0_2024-01-25_18-07-48/checkpoint_000000\n",
    "```\n",
    "\n",
    "Follow the [Learn how to bring your own models](https://docs.anyscale.com/examples/deploy-llms#more-guides) section under the llm serving template to serve this fine-tuned model with the specified storage uri."
   ]
  },
  {
   "cell_type": "markdown",
   "metadata": {},
   "source": [
    "## Cookbooks\n",
    "\n",
    "After you are with the above, you can find recipies that extend the functionality of this template under the cookbooks folder:\n",
    "\n",
    "* [Bring your own data](cookbooks/bring_your_own_data/README.md): Everything you need to know about using custom datasets for fine-tuning.\n",
    "* [Continue fine-tuning from a previous checkpoint](cookbooks/continue_from_checkpoint/README.md): A detailed guide on how you can use a previous checkpoint for another round of fine-tuning.\n",
<<<<<<< HEAD
    "* [LoRA vs. full-parameter training](cookbooks/continue_from_checkpoint/README.md): Learn the differences between LoRA and full-parameter training and how to configure both."
=======
    "* [Modifying hyperparameters](cookbooks/modifying_hyperparameters/README.md): A brief guide on tailoring your fine-tuning job.\n",
    "* [Optimizing Cost and Performance for Finetuning](cookbooks/optimize_cost/README.md): A detailed guide on default performance-related parameters and how you can optimize throughput for training on your own data."
>>>>>>> 17678b05
   ]
  },
  {
   "cell_type": "markdown",
   "metadata": {},
   "source": [
    "## End-to-end Examples\n",
    "\n",
    "Here is a list of end-to-end examples that involve more steps such as data preprocessing, evaluation, etc but with a main focus on improving model quality via fine-tuning.\n",
    "\n",
    "* [Fine-tuning for Function calling on custom data](end-to-end-examples/fine-tune-function-calling/README.md)"
   ]
  },
  {
   "cell_type": "markdown",
   "metadata": {},
   "source": [
    "\n",
    "## FAQs\n",
    "\n",
    "### Where can I view the bucket where my LoRA weights are stored?\n",
    "\n",
    "All the LoRA weights are stored under the URI `${ANYSCALE_ARTIFACT_STORAGE}/lora_fine_tuning` where `ANYSCALE_ARTIFACT_STORAGE` is an environmental variable in your workspace.\n",
    "\n",
    "### What's the full list of supported models?\n",
    "\n",
    "This is a growing list but it includes the following models:\n",
    "\n",
    "- mistralai/Mistral-7B-Instruct-v0.1\n",
    "- mistralai/Mixtral-8x7b\n",
    "- meta-llama/Llama-2-7b-chat-hf\n",
    "- meta-llama/Llama-2-13b-hf\n",
    "- meta-llama/Llama-2-13b-chat-hf\n",
    "- meta-llama/Llama-2-70b-hf\n",
    "- meta-llama/Llama-2-70b-chat-hf\n",
    "- meta-llama/Meta-Llama-3-8B\n",
    "- meta-llama/Meta-Llama-3-8B-Instruct\n",
    "- meta-llama/Meta-Llama-3-70B\n",
    "- meta-llama/Meta-Llama-3-70B-Instruct\n",
    "\n",
    "In general, any model that is compatible with the architecture of these models can be fine-tuned using the same configs as the base models.\n",
    "\n",
    "NOTE: currently mixture of expert models (such as `mistralai/Mixtral-8x7B)` only support LoRA fine-tuning\n",
    "\n",
    "### I have the right model, context length and everything. Can I optimize compute cost?\n",
    "\n",
    "Optimizing your fine-tuning runs for compute cost is a non-trivial problem.\n",
    "The default configs in this template require the following compute:\n",
    "Llama-3-8B and Mistral require 16 A10Gs. Llama-3-70B and Mixtral require 32 A10Gs.\n",
    "\n",
    "Before optimizing for compute, make sure that you have selected a context length that is long enough for your dataset. If you have very few datapoints in your dataset that requires a much larger context than the others, consider removing them. The model of your choice and fine-tuning technique should also suit your data.\n",
    "\n",
    "If you want different compute, we *suggest* the following workflow to find a suitable configuration:\n",
    "\n",
    "* Start with a batch size of 1\n",
    "* Choose a GPU instance type that you think will give you good flops/$. If you are not sure, here is a rough guideline:\n",
    "    * g5 nodes for high availability\n",
    "    * p4d/p4de nodes for lower availability but better flops/$\n",
    "    * Anything higher-end if you have the means of acquiring them\n",
    "* Do some iterations of trial and error on instance types and deepspeed settings to fit the workload while keeping other settings fixed\n",
    "    * Use deepspeed stage 3 (all default configs in this template use stage 3)\n",
    "    * Try to use deepspeed offloading only if it reduces the minimum number of instances you have to use\n",
    "        * Deepspeed offloading slows down training but allows for larger batch sizes because of a more relaxed GRAM foot-print\n",
    "    * Use as few instances as possible. Fine-tune on the same machine if possible.\n",
    "        *  The GPU to GPU communication across machines is very expensive compared to the memory savings it could provide. You can use a cheap CPU-instance as a head-node for development and a GPU-instance that can scale down as a worker node for the heavy lifting.\n",
    "        * Training single-node on A100s may end up cheaper than multi-node on A10s if availablity is not an issue\n",
    "* Be aware that evaluation and checkpointing introduce their own memory-requirements\n",
    "   * If things look good, run fine-tuning for a full epoch.\n",
    "* After you have followed the steps above, increase batch size as much as possible without OOMing.\n",
    "\n",
    "We do not guarantee that this will give you optimal settings, but have found this workflow to be helpful ourselves in the past.\n",
    "\n",
    "### I've reviewed the customizable hyperparameters available. How can I get even more control?\n",
    "\n",
    "This template fine-tunes with Anyscale's library `llmforge`, which uses [DeepSpeed](https://github.com/microsoft/DeepSpeed) and [Ray Train](https://docs.ray.io/en/latest/train/train.html) for distributed training. The full set of config parameters are documented in the [API reference](https://docs.anyscale.com/reference/finetuning-config-api), and we provide a [cookbook](cookbooks/modifying_hyperparameters/README.md) detailing the important ones.  For anything that goes beyond using `llmforge`, you can build your own fine-tuning stack on Anyscale.\n",
    "\n",
    "### What's with the `main` file that is created during fine-tuning?\n",
    "\n",
    "It's an artifact of our fine-tuning libraries. Please ignore it."
   ]
  }
 ],
 "metadata": {
  "kernelspec": {
   "display_name": "Python 3 (ipykernel)",
   "language": "python",
   "name": "python3"
  },
  "language_info": {
   "codemirror_mode": {
    "name": "ipython",
    "version": 3
   },
   "file_extension": ".py",
   "mimetype": "text/x-python",
   "name": "python",
   "nbconvert_exporter": "python",
   "pygments_lexer": "ipython3",
   "version": "3.10.14"
  }
 },
 "nbformat": 4,
 "nbformat_minor": 4
}<|MERGE_RESOLUTION|>--- conflicted
+++ resolved
@@ -6,7 +6,7 @@
    "source": [
     "# Fine-tuning Llama-3, Mistral and Mixtral with Anyscale\n",
     "\n",
-    "**⏱️ Time to complete**: 60min for 8B model with LoRA, 2.5h with full-parameter fine-tuning\n",
+    "**⏱️ Time to complete**: 2.5 hours for 7/8B models (9 hours for 13B, 25 hours for 70B)\n",
     "\n",
     "The guide below walks you through the steps required for fine-tuning of LLMs. This template provides an easy to configure solution for ML Platform teams, Infrastructure engineers, and Developers to fine-tune LLMs.\n",
     "\n",
@@ -113,12 +113,8 @@
     "\n",
     "* [Bring your own data](cookbooks/bring_your_own_data/README.md): Everything you need to know about using custom datasets for fine-tuning.\n",
     "* [Continue fine-tuning from a previous checkpoint](cookbooks/continue_from_checkpoint/README.md): A detailed guide on how you can use a previous checkpoint for another round of fine-tuning.\n",
-<<<<<<< HEAD
-    "* [LoRA vs. full-parameter training](cookbooks/continue_from_checkpoint/README.md): Learn the differences between LoRA and full-parameter training and how to configure both."
-=======
     "* [Modifying hyperparameters](cookbooks/modifying_hyperparameters/README.md): A brief guide on tailoring your fine-tuning job.\n",
     "* [Optimizing Cost and Performance for Finetuning](cookbooks/optimize_cost/README.md): A detailed guide on default performance-related parameters and how you can optimize throughput for training on your own data."
->>>>>>> 17678b05
    ]
   },
   {
@@ -162,6 +158,21 @@
     "In general, any model that is compatible with the architecture of these models can be fine-tuned using the same configs as the base models.\n",
     "\n",
     "NOTE: currently mixture of expert models (such as `mistralai/Mixtral-8x7B)` only support LoRA fine-tuning\n",
+    "\n",
+    "### Should I use LoRA or full-parameter fine-tuning?\n",
+    "\n",
+    "There is no general answer to this but here are some things to consider:\n",
+    "\n",
+    "- The quality of the fine-tuned models will, in most cases, be comparable if not the same\n",
+    "- LoRA shines if...\n",
+    "    - ... you want to serve many fine-tuned models at once yourself\n",
+    "    - ... you want to rapidly experiment (because fine-tuning, downloading and serving the model take less time)\n",
+    "- Full-parameter shines if...\n",
+    "    - ... you want to make sure that your fine-tuned model has the maximum quality\n",
+    "    - ... you want to serve only one fine-tuned version of the model\n",
+    "\n",
+    "You can learn more about this in one of our [blogposts](https://www.anyscale.com/blog/fine-tuning-llms-lora-or-full-parameter-an-in-depth-analysis-with-llama-2).\n",
+    "There, you'll also find some guidance on the LoRA parameters and why, in most cases, you don't need to change them.\n",
     "\n",
     "### I have the right model, context length and everything. Can I optimize compute cost?\n",
     "\n",
