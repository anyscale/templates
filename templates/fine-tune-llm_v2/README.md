# Fine-tuning Llama-3, Mistral and Mixtral with Anyscale

**⏱️ Time to complete**: 2.5 hours for 7/8B models (9 hours for 13B, 25 hours for 70B)

The guide below walks you through the steps required for fine-tuning of LLMs. This template provides an easy to configure solution for ML Platform teams, Infrastructure engineers, and Developers to fine-tune LLMs.

### Popular base models to fine-tune

- meta-llama/Meta-Llama-3-8B-Instruct (Full-param and LoRA)
- meta-llama/Meta-Llama-3-70B-Instruct (Full-param and LoRA)
- mistralai/Mistral-7B-Instruct-v0.1 (Full-param and LoRA)
- mistralai/Mixtral-8x7b (LoRA only)

A full list of supported models is in the [FAQ](#faqs) section. In the end we provide more guides in form of [cookbooks](#cookbooks) and [end-to-end examples](#end-to-end-examples) that provide more detailed information about using this template.

# Quick start

## Step 1 - Launch a fine-tuning job

We provide example configurations under the `./training_configs` directory for different base models and accelerator types. You can use these as a starting point for your own fine-tuning jobs. The full-list of public configurations that are customizable see [Anyscale docs](https://docs.anyscale.com/reference/finetuning-config-api).

**Optional**: You can get a WandB API key from [WandB](https://wandb.ai/authorize) to track the fine-tuning process. If not provided, you can only track the experiments through the standard output logs.

Next, you can launch a fine-tuning job with your WandB API key passed as an environment variable.


```python
# [Optional] You can set the WandB API key to track model performance
# !export WANDB_API_KEY={YOUR_WANDB_API_KEY}

# Launch a LoRA fine-tuning job for Llama 3 8B with 16 A10s
!python main.py training_configs/lora/llama-3-8b.yaml

# Launch a full-param fine-tuning job for Llama 3 8B with 16 A10s
# !python main.py training_configs/full_param/llama-3-8b.yaml
```

As the command runs, you can monitor a number of built-in metrics in the `Metrics` tab under `Ray Dashboard`, such as the number of GPU nodes and GPU utilization.

<img src="https://raw.githubusercontent.com/anyscale/templates/main/templates/fine-tune-llm_v2/assets/gpu-usage.png" width=500px/>

Depending on whether you are running LoRA or full-param fine-tuning, you can continue with step 2(a) or step 2(b). To learn more about LoRA vs. full-parameter, see the cookbooks.



## Step 2(a) - Serving the LoRA fine-tuned model

Upon the job completion, you can see the LoRA weight storage location and model ID in the log, such as the one below:

```shell
Note: LoRA weights will also be stored in path {ANYSCALE_ARTIFACT_STORAGE}/lora_fine_tuning under meta-llama/Llama-2-8b-chat-hf:sql:12345 bucket.
```

You can specify this URI as the dynamic_lora_loading_path [docs](https://docs.anyscale.com/examples/deploy-llms#more-guides) in the llm serving template, and then query the endpoint.

> Note: Such LoRA model IDs follow the format `{base_model_id}:{suffix}:{id}`


## Step 2(b) - Serving the full-parameter fine-tuned model

Once the fine-tuning job is complete, you can view the stored full-parameter fine-tuned checkpoint at the very end of the job logs. Here is an example fine-tuning job output:

```shell
Best checkpoint is stored in:
{ANYSCALE_ARTIFACT_STORAGE}/username/llmforge-finetuning/meta-llama/Llama-2-70b-hf/TorchTrainer_2024-01-25_18-07-48/TorchTrainer_b3de9_00000_0_2024-01-25_18-07-48/checkpoint_000000
```

Follow the [Learn how to bring your own models](https://docs.anyscale.com/examples/deploy-llms#more-guides) section under the llm serving template to serve this fine-tuned model with the specified storage uri.

## Cookbooks

After you are with the above, you can find recipies that extend the functionality of this template under the cookbooks folder:

<<<<<<< HEAD
* [Optimizing Cost and Performance for Finetuning](cookbooks/optimize_cost/README.md)
* [Continue fine-tuning from a previous checkpoint](cookbooks/continue_from_checkpoint/README.md)
=======
* [Bring your own data](cookbooks/bring_your_own_data/README.md): Everything you need to know about using custom datasets for fine-tuning.
* [Modifying hyperparameters](cookbooks/modifying_hyperparameters/README.md): A brief guide on tailoring your fine-tuning job.
* [Continue fine-tuning from a previous checkpoint](cookbooks/continue_from_checkpoint/README.md): A detailed guide on how you can use a previous checkpoint for another round of fine-tuning.
>>>>>>> 024b7756


## End-to-end Examples

Here is a list of end-to-end examples that involve more steps such as data preprocessing, evaluation, etc but with a main focus on improving model quality via fine-tuning.

* [Fine-tuning for Function calling on custom data](end-to-end-examples/fine-tune-function-calling/README.md)


## FAQs

### Where can I view the bucket where my LoRA weights are stored?

All the LoRA weights are stored under the URI `${ANYSCALE_ARTIFACT_STORAGE}/lora_fine_tuning` where `ANYSCALE_ARTIFACT_STORAGE` is an environmental variable in your workspace.

### What's the full list of supported models?

This is a growing list but it includes the following models:

- mistralai/Mistral-7B-Instruct-v0.1
- mistralai/Mixtral-8x7b
- meta-llama/Llama-2-7b-chat-hf
- meta-llama/Llama-2-13b-hf
- meta-llama/Llama-2-13b-chat-hf
- meta-llama/Llama-2-70b-hf
- meta-llama/Llama-2-70b-chat-hf
- meta-llama/Meta-Llama-3-8B
- meta-llama/Meta-Llama-3-8B-Instruct
- meta-llama/Meta-Llama-3-70B
- meta-llama/Meta-Llama-3-70B-Instruct

In general, any model that is compatible with the architecture of these models can be fine-tuned using the same configs as the base models.

NOTE: currently mixture of expert models (such as `mistralai/Mixtral-8x7B)` only support LoRA fine-tuning

### Should I use LoRA or full-parameter fine-tuning?

There is no general answer to this but here are some things to consider:

- The quality of the fine-tuned models will, in most cases, be comparable if not the same
- LoRA shines if...
    - ... you want to serve many fine-tuned models at once yourself
    - ... you want to rapidly experiment (because fine-tuning, downloading and serving the model take less time)
- Full-parameter shines if...
    - ... you want to make sure that your fine-tuned model has the maximum quality
    - ... you want to serve only one fine-tuned version of the model

You can learn more about this in one of our [blogposts](https://www.anyscale.com/blog/fine-tuning-llms-lora-or-full-parameter-an-in-depth-analysis-with-llama-2).
There, you'll also find some guidance on the LoRA parameters and why, in most cases, you don't need to change them.

<<<<<<< HEAD
### How can I get even more control?
=======
### I have the right model, context length and everything. Can I optimize compute cost?

Optimizing your fine-tuning runs for compute cost is a non-trivial problem.
The default configs in this template require the following compute:
Llama-3-8B and Mistral require 16 A10Gs. Llama-3-70B and Mixtral require 32 A10Gs.

Before optimizing for compute, make sure that you have selected a context length that is long enough for your dataset. If you have very few datapoints in your dataset that requires a much larger context than the others, consider removing them. The model of your choice and fine-tuning technique should also suit your data.

If you want different compute, we *suggest* the following workflow to find a suitable configuration:

* Start with a batch size of 1
* Choose a GPU instance type that you think will give you good flops/$. If you are not sure, here is a rough guideline:
    * g5 nodes for high availability
    * p4d/p4de nodes for lower availability but better flops/$
    * Anything higher-end if you have the means of acquiring them
* Do some iterations of trial and error on instance types and deepspeed settings to fit the workload while keeping other settings fixed
    * Use deepspeed stage 3 (all default configs in this template use stage 3)
    * Try to use deepspeed offloading only if it reduces the minimum number of instances you have to use
        * Deepspeed offloading slows down training but allows for larger batch sizes because of a more relaxed GRAM foot-print
    * Use as few instances as possible. Fine-tune on the same machine if possible.
        *  The GPU to GPU communication across machines is very expensive compared to the memory savings it could provide. You can use a cheap CPU-instance as a head-node for development and a GPU-instance that can scale down as a worker node for the heavy lifting.
        * Training single-node on A100s may end up cheaper than multi-node on A10s if availablity is not an issue
* Be aware that evaluation and checkpointing introduce their own memory-requirements
   * If things look good, run fine-tuning for a full epoch.
* After you have followed the steps above, increase batch size as much as possible without OOMing.

We do not guarantee that this will give you optimal settings, but have found this workflow to be helpful ourselves in the past.

### I've reviewed the customizable hyperparameters available. How can I get even more control?
>>>>>>> 024b7756

This template fine-tunes with Anyscale's library `llmforge`, which uses [DeepSpeed](https://github.com/microsoft/DeepSpeed) and [Ray Train](https://docs.ray.io/en/latest/train/train.html) for distributed training. The full set of config parameters are documented in the [API reference](https://docs.anyscale.com/reference/finetuning-config-api), and we provide a [cookbook](cookbooks/modifying_hyperparameters/README.md) detailing the important ones.  For anything that goes beyond using `llmforge`, you can build your own fine-tuning stack on Anyscale.

### What's with the `main` file that is created during fine-tuning?

It's an artifact of our fine-tuning libraries. Please ignore it.<|MERGE_RESOLUTION|>--- conflicted
+++ resolved
@@ -71,15 +71,9 @@
 
 After you are with the above, you can find recipies that extend the functionality of this template under the cookbooks folder:
 
-<<<<<<< HEAD
-* [Optimizing Cost and Performance for Finetuning](cookbooks/optimize_cost/README.md)
-* [Continue fine-tuning from a previous checkpoint](cookbooks/continue_from_checkpoint/README.md)
-=======
 * [Bring your own data](cookbooks/bring_your_own_data/README.md): Everything you need to know about using custom datasets for fine-tuning.
 * [Modifying hyperparameters](cookbooks/modifying_hyperparameters/README.md): A brief guide on tailoring your fine-tuning job.
 * [Continue fine-tuning from a previous checkpoint](cookbooks/continue_from_checkpoint/README.md): A detailed guide on how you can use a previous checkpoint for another round of fine-tuning.
->>>>>>> 024b7756
-
 
 ## End-to-end Examples
 
@@ -129,9 +123,6 @@
 You can learn more about this in one of our [blogposts](https://www.anyscale.com/blog/fine-tuning-llms-lora-or-full-parameter-an-in-depth-analysis-with-llama-2).
 There, you'll also find some guidance on the LoRA parameters and why, in most cases, you don't need to change them.
 
-<<<<<<< HEAD
-### How can I get even more control?
-=======
 ### I have the right model, context length and everything. Can I optimize compute cost?
 
 Optimizing your fine-tuning runs for compute cost is a non-trivial problem.
@@ -161,7 +152,6 @@
 We do not guarantee that this will give you optimal settings, but have found this workflow to be helpful ourselves in the past.
 
 ### I've reviewed the customizable hyperparameters available. How can I get even more control?
->>>>>>> 024b7756
 
 This template fine-tunes with Anyscale's library `llmforge`, which uses [DeepSpeed](https://github.com/microsoft/DeepSpeed) and [Ray Train](https://docs.ray.io/en/latest/train/train.html) for distributed training. The full set of config parameters are documented in the [API reference](https://docs.anyscale.com/reference/finetuning-config-api), and we provide a [cookbook](cookbooks/modifying_hyperparameters/README.md) detailing the important ones.  For anything that goes beyond using `llmforge`, you can build your own fine-tuning stack on Anyscale.
 
