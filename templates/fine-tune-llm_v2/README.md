--- conflicted
+++ resolved
@@ -71,13 +71,8 @@
 
 After you are with the above, you can find recipies that extend the functionality of this template under the cookbooks folder:
 
-<<<<<<< HEAD
-* [Continue fine-tuning from a previous checkpoint](cookbooks/continue_from_checkpoint/README.md) 
-* [Modifying hyperparameters](cookbooks/modifying_hyperparameters/README.md): A brief guide on tailoring your fine-tuning job.
-=======
 * [Bring your own data](cookbooks/bring_your_own_data/README.md): Everything you need to know about using custom datasets for fine-tuning.
-* [Continue fine-tuning from a previous checkpoint](cookbooks/continue_from_checkpoint/README.md): A detailed guide on how you can use a previous checkpoint for another round of fine-tuning.
->>>>>>> 835a09a4
+* [Continue fine-tuning from a previous checkpoint](cookbooks/continue_from_checkpoint/README.md): A detailed guide on how you can use a previous checkpoint for another round of fine-tuning.* [Modifying hyperparameters](cookbooks/modifying_hyperparameters/README.md): A brief guide on tailoring your fine-tuning job.
 
 ## End-to-end Examples
 
@@ -91,18 +86,6 @@
 ### Where can I view the bucket where my LoRA weights are stored?
 
 All the LoRA weights are stored under the URI `${ANYSCALE_ARTIFACT_STORAGE}/lora_fine_tuning` where `ANYSCALE_ARTIFACT_STORAGE` is an environmental variable in your workspace.
-
-<<<<<<< HEAD
-### How can I fine-tune using my own data?
-
-The training configs provided in this template all train on the [GSM8k dataset](https://huggingface.co/datasets/gsm8k) which requires a context length of 512 tokens. How to ensure the correct format for your own dataset is described in https://docs.endpoints.anyscale.com/fine-tuning/dataset-prep.
-
-Open the file under `training_configs` and update `train_path` and `valid_path` to your training- and evaluation file.
-=======
-### How do I customize the fine-tuning job?
-
-You can edit the values, such as `context_length`, `num_epoch`, `train_batch_size_per_device` and `eval_batch_size_per_device` to customize the fine-tuning job. You may be able to reach higher model-quality if you tweak the learning rate but also possibly introduce learning instabilities that can be monitored in [WandB](https://wandb.ai/authorize). In addition, the deepspeed configs are provided within this template in case you want to customize them.
->>>>>>> 835a09a4
 
 ### What's the full list of supported models?
 
