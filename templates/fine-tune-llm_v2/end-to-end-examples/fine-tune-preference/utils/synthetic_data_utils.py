--- conflicted
+++ resolved
@@ -41,35 +41,10 @@
     )
     return row
 
-<<<<<<< HEAD
 def duplicate_rows(row, count, id_col):
     return [
         {**row, id_col: i} for i in range(count)
     ]
-=======
-
-def infer_openai(
-    row: Dict[str, Any], col_in: str, col_out: str, base_url: str, api_key: str
-):
-    """
-    Given an OpenAI-style request in the `col_in` key of the dataset row, make the request and output to the `col_out` key of `row`.
-    """
-
-    with requests.Session() as s:
-
-        url = f"{base_url}/chat/completions"
-        body = {**row[col_in]}
-
-        with s.post(
-            url, headers={"Authorization": f"Bearer {api_key}"}, json=body
-        ) as resp:
-            try:
-                row[col_out] = resp.json()["choices"][0]["message"]["content"]
-            except Exception as e:
-                row[col_out] = None
-
-    return row
->>>>>>> dfb224c4
 
 
 def process_question(text, num_questions=5, letter_choices=("A", "B", "C", "D", "E")):
@@ -126,7 +101,6 @@
         row[col_out_prompt], row[col_out_answers] = None, None
     return row
 
-<<<<<<< HEAD
 def extract_answers(row, col_in, col_out, num_questions):
     text = row[col_in]
     if text is None:
@@ -139,11 +113,6 @@
 
     row[col_out] = answers
     return row
-
-class LLMPredictor:
-    def __init__(self, model_location, col_in, col_out, temperature, max_tokens, lora_location=None, vllm_settings=None):
-=======
->>>>>>> dfb224c4
 
 class LLMPredictor:
     def __init__(
