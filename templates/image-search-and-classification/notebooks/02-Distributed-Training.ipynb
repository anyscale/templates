--- conflicted
+++ resolved
@@ -226,7 +226,6 @@
     "- convert the classes into labels for the classifier. \n",
     "\n",
     "While you could've just done this step as a simple operation, you're taking the time to organize it as a class so that you can save and load for inference later."
-<<<<<<< HEAD
    ]
   },
   {
@@ -239,8 +238,6 @@
     "    if \"class\" in row:\n",
     "        row[\"label\"] = class_to_label[row[\"class\"]]\n",
     "    return row"
-=======
->>>>>>> b639d409
    ]
   },
   {
@@ -249,18 +246,11 @@
    "metadata": {},
    "outputs": [],
    "source": [
-<<<<<<< HEAD
     "import numpy as np\n",
     "from PIL import Image\n",
     "import torch\n",
     "from transformers import CLIPModel, CLIPProcessor\n",
     "from doggos.embed import EmbedImages"
-=======
-    "def convert_to_label(row, class_to_label):\n",
-    "    if \"class\" in row:\n",
-    "        row[\"label\"] = class_to_label[row[\"class\"]]\n",
-    "    return row"
->>>>>>> b639d409
    ]
   },
   {
@@ -1371,7 +1361,6 @@
     "    - Profiling: Investigate bottlenecks, hangs, or errors from individual training worker processes.\n",
     "\n",
     "<img src=\"https://raw.githubusercontent.com/anyscale/multimodal-ai/refs/heads/main/images/train_dashboard.png\" width=700>"
-<<<<<<< HEAD
    ]
   },
   {
@@ -1396,32 +1385,6 @@
   {
    "cell_type": "code",
    "execution_count": null,
-=======
-   ]
-  },
-  {
-   "cell_type": "markdown",
-   "metadata": {},
-   "source": [
-    "You can view experiment metrics and model artifacts in the model registry. You're using OSS MLflow so you can run the server by pointing to the model registry location:\n",
-    "\n",
-    "```bash\n",
-    "mlflow server -h 0.0.0.0 -p 8080 --backend-store-uri /mnt/cluster_storage/mlflow/doggos\n",
-    "```\n",
-    "\n",
-    "You can view the dashboard by going to the **Overview tab** > **Open Ports**. \n",
-    "\n",
-    "<img src=\"https://raw.githubusercontent.com/anyscale/multimodal-ai/refs/heads/main/images/mlflow.png\" width=1000>\n",
-    "\n",
-    "You also have the preceding Ray Dashboard and Train workload specific dashboards.\n",
-    "\n",
-    "<img src=\"https://raw.githubusercontent.com/anyscale/multimodal-ai/refs/heads/main/images/train_metrics.png\" width=1000>\n"
-   ]
-  },
-  {
-   "cell_type": "code",
-   "execution_count": 32,
->>>>>>> b639d409
    "metadata": {},
    "outputs": [
     {
