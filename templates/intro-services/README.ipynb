--- conflicted
+++ resolved
@@ -73,11 +73,7 @@
    "metadata": {},
    "source": [
     "### Send a test request\n",
-<<<<<<< HEAD
     "Run the following cell to query the Ray Serve app running in the workspace."
-=======
-    "Run the following cell to query the workspace Ray Serve app."
->>>>>>> 04bd75fa
    ]
   },
   {
@@ -266,11 +262,7 @@
    "source": [
     "### Understanding Ray Serve autoscaling config vs compute config\n",
     "\n",
-<<<<<<< HEAD
-    "When scaling your service, the Ray Serve scaling config, which contains the `@serve.deployment` parameters, interacts with the Ray Cluster config, which contains the number of Ray worker nodes. Generally, the Ray Cluster config is an upper bound on service scaling, because Ray Serve runs inside a Ray Cluster.\n",
-=======
     "When scaling your service, the Serve autoscaling config, from `@serve.deployment`, interacts with the compute config, which contains the number of worker nodes. Generally, the compute config is an upper bound on service autoscaling, because Ray Serve runs inside an Anyscale Cluster.\n",
->>>>>>> 04bd75fa
     "\n",
     "For example, if you configure the Ray Cluster to have at most 100 CPUs, then Serve can only launch up to 100 replicas, regardless of the scaling config.\n",
     "\n",
