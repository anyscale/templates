{
 "cells": [
  {
   "cell_type": "markdown",
   "metadata": {},
   "source": [
    "# Introduction to Services\n",
    "\n",
    "**⏱️ Time to complete**: 5 min (15 on GCP)\n",
    "\n",
    "This tutorial shows you how to:\n",
    "1. Develop a simple Ray Serve application locally.\n",
    "2. Deploy the application to production as an Anyscale service.\n",
    "3. Monitor the production application.\n",
    "4. Configure service scaling.\n",
    "\n",
    "**Note**: This tutorial is run within a workspace. Please overview the `Introduction to Workspaces` template first before this tutorial."
   ]
  },
  {
   "cell_type": "markdown",
   "metadata": {},
   "source": [
    "## Develop a Serve app locally\n",
    "\n",
    " The fastest way to develop a Ray Serve app is locally within the workspace. A Serve app running within a workspace behaves identically to a Serve app running as a production service, only it does not have a stable DNS name or fault tolerance.\n",
    "\n",
<<<<<<< HEAD
    " To get started, take a look at `main.py`, which is filled in with the following skeleton code:\n",
=======
    " To get started, take a look at the `main.py` file, which has the following skeleton code:\n",
>>>>>>> e4bf3115
    "\n",
    "```python\n",
    "import requests\n",
    "from fastapi import FastAPI\n",
    "from ray import serve\n",
    "\n",
    "fastapi = FastAPI()\n",
    "\n",
    "@serve.deployment\n",
    "@serve.ingress(fastapi)\n",
    "class FastAPIDeployment:\n",
    "    # FastAPI will automatically parse the HTTP request for us.\n",
    "    # Check out https://docs.ray.io/en/latest/serve/http-guide.html\n",
    "    @fastapi.get(\"/hello\")\n",
    "    def say_hello(self, name: str) -> str:\n",
    "        return f\"Hello {name}!\"\n",
    "\n",
    "my_app = FastAPIDeployment.bind()\n",
    "```"
   ]
  },
  {
   "cell_type": "markdown",
   "metadata": {},
   "source": [
    "### Run the app locally\n",
    "Run the command below to run the serve app locally on `localhost:8000`.\n",
    "\n",
    "If you want to deploy again, just run the command again to update the deployment.\n",
    "\n",
    "**Tip**: to more easily view Serve backend logs, you may find it convenient to use `serve run main:my_app --blocking` in a new VSCode terminal. This will block and print out application logs (exceptions, etc.) in the terminal."
   ]
  },
  {
   "cell_type": "code",
   "execution_count": null,
   "metadata": {},
   "outputs": [],
   "source": [
    "!serve run main:my_app --non-blocking"
   ]
  },
  {
   "cell_type": "markdown",
   "metadata": {},
   "source": [
    "### Send a test request\n",
    "Run the following cell to query the local serve app."
   ]
  },
  {
   "cell_type": "code",
   "execution_count": null,
   "metadata": {},
   "outputs": [],
   "source": [
    "import requests\n",
    "\n",
    "print(requests.get(\"http://localhost:8000/hello\", params={\"name\": \"Theodore\"}).json())"
   ]
  },
  {
   "cell_type": "markdown",
   "metadata": {},
   "source": [
    "## Deploy to production as a service\n",
    "\n",
    "In order to enable fault tolerance and expose your app to the public internet, you must \"Deploy\" the application, which will create an Anyscale Service backed by a public load balancer. This service will run in a separate Ray cluster from the workspace, and will be monitored by the Anyscale control plane to recover on node failures. You will also be able to deploy rolling updates to the service without incurring downtime.\n",
    "\n",
    "Use the following command to deploy your app as `my_service`."
   ]
  },
  {
   "cell_type": "code",
   "execution_count": null,
   "metadata": {},
   "outputs": [],
   "source": [
    "!serve deploy main:my_app --name=my_service"
   ]
  },
  {
   "cell_type": "markdown",
   "metadata": {},
   "source": [
    "**Tip**: if your app has PyPI dependencies added from the workspace, `serve deploy` will automatically compile these dependencies into a Docker image prior to deploying to optimize startup time."
   ]
  },
  {
   "cell_type": "markdown",
   "metadata": {},
   "source": [
    "### Service UI Overview\n",
    "\n",
    "Navigate to your newly created service in the Anyscale UI (`Home > Services > my_service`). It should be in \"Starting\" state. Click into it and wait for the service to enter \"Active\" state.\n",
    "\n",
    "You should see the service state, key metrics, and system event logs on the overview page.\n",
    "\n",
    "<img src=\"assets/service-overview.png\" height=400px>"
   ]
  },
  {
   "cell_type": "markdown",
   "metadata": {},
   "source": [
    "### Query from the public Internet\n",
    "\n",
    "Once the service is up, you can query the service from the public Internet using the same logic as when testing it locally, with two changes:\n",
    "1. Update the `HOST` to the service endpoint.\n",
    "2. Add the authorization token as a header in the HTTP request.\n",
    "\n",
    "Both of these values are printed when you run `serve deploy`. You can also find them on the service page. For example, if the output looks like:\n",
    "```bash\n",
    "(anyscale +4.0s) You can query the service endpoint using the curl request below:\n",
    "(anyscale +4.0s) curl -H 'Authorization: Bearer 26hTWi2kZwEz0Tdi1_CKRep4NLXbuuaSTDb3WMXK9DM' https://stable_diffusion_app-4rq8m.cld-ltw6mi8dxaebc3yf.s.anyscaleuserdata-staging.com\n",
    "```\n",
    "\n",
    "Then:\n",
    "- The authorization token is `26hTWi2kZwEz0Tdi1_CKRep4NLXbuuaSTDb3WMXK9DM`.\n",
    "- The service endpoint is `https://stable_diffusion_app-4rq8m.cld-ltw6mi8dxaebc3yf.s.anyscaleuserdata-staging.com`."
   ]
  },
  {
   "cell_type": "code",
   "execution_count": null,
   "metadata": {},
   "outputs": [],
   "source": [
    "import requests\n",
    "\n",
    "HOST = \"TODO_INSERT_YOUR_SERVICE_HOST\"\n",
    "TOKEN = \"TODO_INSERT_YOUR_SERVICE_TOKEN\"\n",
    "\n",
    "def send_request(name: str) -> str:\n",
    "    response: requests.Response = requests.get(\n",
    "        f\"{HOST}/hello\",\n",
    "        params={\"name\": name},\n",
    "        headers={\n",
    "            \"Authorization\": f\"Bearer {TOKEN}\",\n",
    "        },\n",
    "    )\n",
    "    response.raise_for_status()\n",
    "    return response.content"
   ]
  },
  {
   "cell_type": "code",
   "execution_count": null,
   "metadata": {},
   "outputs": [],
   "source": [
    "print(send_request(\"Theodore\"))"
   ]
  },
  {
   "cell_type": "markdown",
   "metadata": {},
   "source": [
    "## Monitoring production services\n",
    "\n",
    "Along with the monitoring tools that come with workspaces, in services you also get a number of built-in metrics out of the box in the `Metrics` tab. This tab includes aggregated metrics across all rollouts for the service (possibly from multiple Ray clusters).\n",
    "\n",
    "<img src=\"assets/service-metrics.png\" height=500px>"
   ]
  },
  {
   "cell_type": "markdown",
   "metadata": {},
   "source": [
    "## Configure Service Scaling\n",
    "\n",
    "By default, the service you created has a single replica. To change this, set the `num_replicas` argument in the [serve.deployment decorator](https://docs.ray.io/en/latest/serve/configure-serve-deployment.html) as follows in `main.py`. For more advanced scaling options, refer to [Serve Autoscaling](https://docs.ray.io/en/latest/serve/autoscaling-guide.html#serve-autoscaling).\n",
    "\n",
    "```python\n",
    "@serve.deployment(num_replicas=4)\n",
    "@serve.ingress(fastapi)\n",
    "class FastAPIDeployment:\n",
    "    ...\n",
    "```\n",
    "\n",
    "Redeploy locally using `serve run`."
   ]
  },
  {
   "cell_type": "code",
   "execution_count": null,
   "metadata": {},
   "outputs": [],
   "source": [
    "!serve run main:my_app --non-blocking"
   ]
  },
  {
   "cell_type": "markdown",
   "metadata": {},
   "source": [
    "You can check in the Ray Dashboard of the workspace that the number of replicas has been increased:\n",
    "\n",
    "<img src=\"assets/serve-replicas.png\" height=400px/>\n",
    "\n",
    "We can also deploy the update to our production service. Make sure to include the `--name` option to specify which service to deploy to. This will trigger a staged rollout of the service:"
   ]
  },
  {
   "cell_type": "code",
   "execution_count": null,
   "metadata": {},
   "outputs": [],
   "source": [
    "!serve deploy main:my_app --name=my_service"
   ]
  },
  {
   "cell_type": "markdown",
   "metadata": {},
   "source": [
    "Monitor the status of the rollout in the service overview page. Once the new Ray cluster with the updated app config is running, the previous cluster will be shut down:\n",
    "\n",
    "<img src=\"assets/service-rollout.png\" height=300px/>"
   ]
  },
  {
   "cell_type": "markdown",
   "metadata": {},
   "source": [
    "### Understanding Ray Serve vs Ray cluster config\n",
    "\n",
    "When scaling your service, it is important to understand the interaction of the Serve scaling config (i.e., contents of `@serve.deployment`), vs the Ray cluster config (i.e., number of Ray worker nodes). In general, you can think of the Ray cluster config as an upper bound on service scaling, since Ray Serve runs inside the Ray cluster.\n",
    "\n",
    "For example, suppose the Ray cluster was configured to have at most 100 CPUs, then Serve would only be able to launch up to 100 replicas, no matter the deployment config.\n",
    "\n",
    "For this reason, we generally recommend using the \"Auto-select machines\" cluster config for services (this is the default).\n",
    "\n",
    "#### Editing service cluster config\n",
    "\n",
    "When a service is first created, it will copy the cluster config from the workspace. After that, the service cluster config is decoupled from the workspace and can be edited independently."
   ]
  },
  {
   "cell_type": "markdown",
   "metadata": {},
   "source": [
    "This concludes the services intro tutorial. To learn more, check out the model serving templates available in the template gallery, as well as the Ray Serve [documentation](https://docs.ray.io/en/latest/serve/index.html)."
   ]
  },
  {
   "cell_type": "markdown",
   "metadata": {},
   "source": [
    "## Summary\n",
    "\n",
    "This notebook:\n",
    "- Developed and ran a simple serve app in the local workspace.\n",
    "- Deployed the application to production as a service.\n",
    "- Overviewed production monitoring.\n",
    "- Scaled the service and covered Ray Serve vs Ray cluster config."
   ]
  }
 ],
 "metadata": {
  "language_info": {
   "name": "python"
  },
  "orig_nbformat": 4
 },
 "nbformat": 4,
 "nbformat_minor": 2
}<|MERGE_RESOLUTION|>--- conflicted
+++ resolved
@@ -25,11 +25,7 @@
     "\n",
     " The fastest way to develop a Ray Serve app is locally within the workspace. A Serve app running within a workspace behaves identically to a Serve app running as a production service, only it does not have a stable DNS name or fault tolerance.\n",
     "\n",
-<<<<<<< HEAD
-    " To get started, take a look at `main.py`, which is filled in with the following skeleton code:\n",
-=======
     " To get started, take a look at the `main.py` file, which has the following skeleton code:\n",
->>>>>>> e4bf3115
     "\n",
     "```python\n",
     "import requests\n",
