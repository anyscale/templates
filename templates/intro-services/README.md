# Introduction to Services

**⏱️ Time to complete**: 10 min (15 on GCP)

This example shows you how to:
1. Develop a simple Ray Serve app in a workspace.
2. Deploy the app to production as an Anyscale Service.
3. Monitor the production app.
4. Configure service scaling.

**Note**: This example runs in a workspace. See [Intro to Workspaces](https://docs.endpoints.anyscale.com/preview/) before running this example.

## Develop an app in a workspace

 The fastest way to develop a Ray Serve app is in an Anyscale Workspace. A Ray Serve app running within a workspace behaves almost identically to deploying a Ray Serve app to production as a service, except that it doesn't have a stable DNS name or fault tolerance.

 Look at the `main.py` file, which has the following skeleton code:

```python
import requests
from fastapi import FastAPI
from ray import serve

fastapi = FastAPI()

@serve.deployment
@serve.ingress(fastapi)
class FastAPIDeployment:
    # FastAPI automatically parses the HTTP request.
    # See https://docs.ray.io/en/latest/serve/http-guide.html
    @fastapi.get("/hello")
    def say_hello(self, name: str) -> str:
        return f"Hello {name}!"

my_app = FastAPIDeployment.bind()
```

### Run the app in the workspace
Use the command below to run the Ray Serve app in the workspace on `localhost:8000`.

If you want to run it again, use the same command to update the app.

**Tip**: Use `serve run main:my_app --blocking` in a new VSCode terminal to block and print out application logs (exceptions, etc.) in the terminal, allowing you to view Ray Serve application logs more easily.


```python
!serve run main:my_app --non-blocking
```

### Send a test request
Run the following cell to query the Ray Serve app running in the workspace.


```python
import requests

print(requests.get("http://localhost:8000/hello", params={"name": "Theodore"}).json())
```

## Deploy to production as a service

To enable fault tolerance and expose your app to the public internet, you must "deploy" it, which creates an Anyscale Service backed by a public load balancer. Anyscale deploys the app in a new cluster, separate from the workspace cluster. The Anyscale control plane monitors the service to recover on node failures. You can also deploy rolling updates to the service without incurring downtime.

Use the following command to deploy your app as `my_service`.


```python
!serve deploy main:my_app --name=my_service
```

<<<<<<< HEAD
### Service UI Overview
=======
**Tip**: If your app has PyPI dependencies that you added from the workspace, `serve deploy` automatically compiles these dependencies into a Docker image prior to deploying to optimize startup time.

### Service Overview page in the console
>>>>>>> f1360608

Navigate to your newly created service in the Anyscale console at **Home > Services > my_service**. It should be in the "Starting" state. Click the service name and wait for the service to enter the "Running" state.

You should see the service state, key metrics, and system event logs on the Overview page.

<img src="https://raw.githubusercontent.com/anyscale/templates/main/templates/intro-services/assets/service-overview.png" height=400px>

### Query from the public internet

Once the service is running, query the service from the public internet using similar logic from the test query in the development workspace. Make two changes:
1. Update the `HOST` to the service endpoint.
2. Add the authorization token as a header in the HTTP request.

Find the `HOST` and authorization token values in:
- The output of `serve deploy`
- On the service page by clicking on the **Query**

For example, look for the following in the `serve deploy` output: 

```bash
(anyscale +4.0s) You can query the service endpoint using the curl request below:
(anyscale +4.0s) curl -H 'Authorization: Bearer 26hTWi2kZwEz0Tdi1_CKRep4NLXbuuaSTDb3WMXK9DM' https://stable_diffusion_app-4rq8m.cld-ltw6mi8dxaebc3yf.s.anyscaleuserdata-staging.com
```

In the previous output:
- The service endpoint value is: `https://stable_diffusion_app-4rq8m.cld-ltw6mi8dxaebc3yf.s.anyscaleuserdata-staging.com`.
- The authorization token value is: `26hTWi2kZwEz0Tdi1_CKRep4NLXbuuaSTDb3WMXK9DM`.

Replace the placeholder values in the following cell before running it:


```python
import requests

HOST = "TODO_INSERT_YOUR_SERVICE_HOST"
TOKEN = "TODO_INSERT_YOUR_SERVICE_TOKEN"

def send_request(name: str) -> str:
    response: requests.Response = requests.get(
        f"{HOST}/hello",
        params={"name": name},
        headers={
            "Authorization": f"Bearer {TOKEN}",
        },
    )
    response.raise_for_status()
    return response.content
```


```python
print(send_request("Theodore"))
```

## Monitor production services

Along with the monitoring tools that come with workspaces, services provide additional built-in metrics that you can find in the `Metrics` tab. This tab includes aggregated metrics across all rollouts for a service, possibly from multiple clusters.

<img src="https://raw.githubusercontent.com/anyscale/templates/main/templates/intro-services/assets/service-metrics.png" height=500px>

## Configure service scaling

By default, a service has a single replica. To change this configuration, set the `num_replicas` argument in the [serve.deployment decorator](https://docs.ray.io/en/latest/serve/configure-serve-deployment.html) as follows in `main.py`:

```python
@serve.deployment(num_replicas=4)
@serve.ingress(fastapi)
class FastAPIDeployment:
    ...
```

 For more advanced scaling options, see [Ray Serve Autoscaling](https://docs.ray.io/en/latest/serve/autoscaling-guide.html#serve-autoscaling).
 
Rerun the service in the development workspace using `serve run`.


```python
!serve run main:my_app --non-blocking
```

Verify the increase in the number of replicas in the Ray Dashboard of the development workspace:

<img src="https://raw.githubusercontent.com/anyscale/templates/main/templates/intro-services/assets/serve-replicas.png" height=400px/>

On the production service, deploy the update, making sure to include the `--name` option to specify which service to deploy to. This command triggers a staged rollout of the service:


```python
!serve deploy main:my_app --name=my_service
```

Monitor the status of the rollout in the service Overview page. Once the new cluster with the updated app config is running, Ray Serve shuts down the previous cluster:

<img src="https://raw.githubusercontent.com/anyscale/templates/main/templates/intro-services/assets/service-rollout.png" height=300px/>

### Ray Serve autoscaling config vs compute config

 During service scaling, the Ray Serve autoscaling config interacts with the compute config of the cluster. The `@serve.deployment` decorater contains the autoscaling config, such as `num_replicas`, and the compute config sets the number of worker nodes. Generally, the compute config is an upper bound on service scaling because Ray Serve runs inside the cluster. For example, if you configure the cluster to have at most 100 CPUs, then Ray Serve can only launch up to 100 replicas, regardless of the autoscaling config.

For this reason, enable the "Auto-select machines" compute config for services. This setting is on by default.

#### Edit a compute config

When Anyscale first creates a service, it copies the compute config from the workspace. After that, Anyscale decouples the service cluster's compute config from the workspace and you can edit it independently.

To learn more, try other model serving templates available in the template gallery, and the Ray Serve [documentation](https://docs.ray.io/en/latest/serve/index.html).

## Summary

In this notebook you:
- Developed and ran a simple Ray Serve app in a development workspace.
- Deployed the app to production as a service.
- Monitored the service.
- Scaled the service that uses both the Ray Serve autoscaling config and compute config together.<|MERGE_RESOLUTION|>--- conflicted
+++ resolved
@@ -68,13 +68,7 @@
 !serve deploy main:my_app --name=my_service
 ```
 
-<<<<<<< HEAD
 ### Service UI Overview
-=======
-**Tip**: If your app has PyPI dependencies that you added from the workspace, `serve deploy` automatically compiles these dependencies into a Docker image prior to deploying to optimize startup time.
-
-### Service Overview page in the console
->>>>>>> f1360608
 
 Navigate to your newly created service in the Anyscale console at **Home > Services > my_service**. It should be in the "Starting" state. Click the service name and wait for the service to enter the "Running" state.
 
