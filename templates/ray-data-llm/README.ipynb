{
 "cells": [
  {
   "cell_type": "markdown",
   "metadata": {},
   "source": [
    "# LLM offline batch inference with Ray Data LLM APIs\n",
    "\n",
    "**⏱️ Time to complete**: 10 min\n",
    "\n",
    "\n",
    "<!-- TODO: add a link for the API reference -->\n",
    "This template shows you how to run batch inference for LLMs using Ray Data LLM.\n",
    "\n",
    "**Note:** This tutorial runs within a workspace. Review the `Introduction to Workspaces` template before this tutorial.\n",
    "\n",
    "\n",
    "### How to decide between online vs offline inference for LLM\n",
    "Online LLM inference (e.g. Anyscale Endpoint) should be used when you want to get real-time response for prompt or to interact with the LLM. Use online inference when you want to optimize latency of inference to be as quick as possible.\n",
    "\n",
    "On the other hand, offline LLM inference (also referred to as batch inference) should be used when you want to get reponses for a large number of prompts within some time frame, but not required to be real-time (minutes to hours granularity). Use offline inference when you want to:\n",
    "1. Process large-scale datasets\n",
    "2. Optimize inference throughput and resource usage (for example, maximizing GPU utilization).\n",
    "\n",
    "In this tutorial, we will focus on the latter, using offline LLM inference for a summarization task using real-world news articles.\n"
   ]
  },
  {
   "cell_type": "markdown",
   "metadata": {},
   "source": [
    "## Step 1: Prepare a Ray Data dataset\n",
    "\n",
    "Ray Data LLM runs batch inference for LLMs on Ray Data datasets. In this tutorial, we will run batch inference with an LLM that summarizes news articles from [`CNNDailyMail`](https://huggingface.co/datasets/abisee/cnn_dailymail) dataset, which is a collection of news articles. And we will summarize each article with our batch inferencing pipeline. We will cover more details on how to customize the pipeline in the later sections.\n"
   ]
  },
  {
   "cell_type": "code",
   "execution_count": null,
   "metadata": {},
   "outputs": [],
   "source": [
<<<<<<< HEAD
=======
    "# Install the datasets library\n",
>>>>>>> 0cb54aa1
    "!pip install datasets"
   ]
  },
  {
   "cell_type": "code",
   "execution_count": null,
   "metadata": {},
   "outputs": [],
   "source": [
    "import ray \n",
    "import datasets\n",
    "\n",
    "# Load the dataset from Hugging Face into Ray Data. Refer to Ray Data APIs\n",
    "# https://docs.ray.io/en/latest/data/api/input_output.html for details.\n",
    "# For example, you can use ray.data.read_json(dataset_file) to load dataset in JSONL.\n",
    "\n",
    "df = datasets.load_dataset(\"cnn_dailymail\", \"3.0.0\")\n",
    "ds = ray.data.from_huggingface(df[\"train\"])\n"
   ]
  },
  {
   "cell_type": "markdown",
   "metadata": {},
   "source": [
    "## Step 2: Define the processor config for vLLM engine\n",
    "\n",
    "We will also need to define the model configs for the LLM engine, which configures the model and compute resources needed for inference. \n",
    "\n",
    "Make sure to provide your [Hugging Face user access token](https://huggingface.co/docs/hub/en/security-tokens). This will be used to authenticate/download the model and **is required for official LLaMA, Mistral, and Gemma models**."
   ]
  },
  {
   "cell_type": "code",
   "execution_count": null,
   "metadata": {},
   "outputs": [],
   "source": [
    "HF_TOKEN = \"insert your hugging face token here\""
   ]
  },
  {
   "cell_type": "markdown",
   "metadata": {},
   "source": [
    "In this example, we will be using the `meta-llama/Meta-Llama-3.1-8B-Instruct` model.\n",
    "We will also need to define a configuration associated with the model we want to use to configure the compute resources, engine arguments and other inference engine specific parameters. For more details on the configs passed to vLLM engine, see [vLLM doc](https://docs.vllm.ai/en/latest/serving/engine_args.html)."
   ]
  },
  {
   "cell_type": "code",
   "execution_count": null,
   "metadata": {},
   "outputs": [],
   "source": [
    "from ray.data.llm import vLLMEngineProcessorConfig\n",
    "\n",
    "\n",
    "processor_config = vLLMEngineProcessorConfig(\n",
    "    model_source=\"unsloth/Llama-3.1-8B-Instruct\",\n",
    "    engine_kwargs=dict(\n",
    "        tensor_parallel_size=1,\n",
    "        pipeline_parallel_size=1,\n",
    "        max_model_len=16384,\n",
    "        enable_chunked_prefill=True,\n",
    "        max_num_batched_tokens=2048,\n",
    "    ),\n",
    "    # Override Ray's runtime env to include the Hugging Face token. Ray is being used under the hood to orchestrate the inference pipeline.\n",
    "    runtime_env=dict(\n",
    "        env_vars=dict(\n",
    "            HF_TOKEN=HF_TOKEN,\n",
    "        ),\n",
    "    ),\n",
    "    batch_size=16,\n",
    "    accelerator_type=\"L4\",\n",
    "    concurrency=1,\n",
    ")\n"
   ]
  },
  {
   "cell_type": "markdown",
   "metadata": {},
   "source": [
    "## Step 3: Define the preprocess and postprocess functions\n",
    "\n",
    "\n",
    "We will need to define the preprocess function to prepare `messages` and `sampling_params` for vLLM engine, and also postprocessor function to consume `generated_text`."
   ]
  },
  {
   "cell_type": "code",
   "execution_count": 8,
   "metadata": {},
   "outputs": [],
   "source": [
    "from typing import Any\n",
    "\n",
    "# Preprocess function prepares `messages` and `sampling_params` for vLLM engine, and\n",
    "# all other fields will be ignored.\n",
    "def preprocess(row: dict[str, Any]) -> dict[str, Any]:\n",
    "    return dict(\n",
    "        messages=[\n",
    "            {\n",
    "                \"role\": \"system\",\n",
    "                \"content\": \"You are a commentator. Your task is to \"\n",
    "                \"summarize highlights from article.\",\n",
    "            },\n",
    "            {\n",
    "                \"role\": \"user\",\n",
    "                \"content\": f\"# Article:\\n{row['article']}\\n\\n\"\n",
    "                \"#Instructions:\\nIn clear and concise language, \"\n",
    "                \"summarize the highlights presented in the article.\",\n",
    "            },\n",
    "        ],\n",
    "        sampling_params=dict(\n",
    "            temperature=0.3,\n",
    "            max_tokens=150,\n",
    "            detokenize=False,\n",
    "        ),\n",
    "    )\n",
    "\n",
    "# Input row of postprocess function will have `generated_text`. Alse `**row` syntax\n",
    "# can be used to return all the original columns in the input dataset.\n",
    "def postprocess(row: dict[str, Any]) -> dict[str, Any]:\n",
    "    return {\n",
    "        \"resp\": row[\"generated_text\"],\n",
    "        **row,  # This will return all the original columns in the dataset.\n",
    "    }"
   ]
  },
  {
   "cell_type": "markdown",
   "metadata": {},
   "source": [
    "## Step 4: Build and run the processor\n",
    "\n",
    "\n",
    "With the processors and configs defined, we can now build then run the processor"
   ]
  },
  {
   "cell_type": "code",
   "execution_count": null,
   "metadata": {},
   "outputs": [],
   "source": [
    "from ray.data.llm import build_llm_processor\n",
    "\n",
    "processor = build_llm_processor(\n",
    "    processor_config,\n",
    "    preprocess=preprocess,\n",
    "    postprocess=postprocess,\n",
    ")\n",
    "\n",
    "ds = processor(ds)\n",
    "# Materialize the dataset to memory. User can also use writing APIs like\n",
    "# `write_parquet`(https://docs.ray.io/en/latest/data/api/doc/ray.data.Dataset.write_parquet.html#ray.data.Dataset.write_parquet)\n",
    "# `write_csv`(https://docs.ray.io/en/latest/data/api/doc/ray.data.Dataset.write_csv.html#ray.data.Dataset.write_csv)\n",
    "# to persist the dataset.\n",
    "ds = ds.materialize()\n",
    "\n",
    "\n",
    "# Peak the first 3 entries. \n",
    "sampled = ds.take(3)\n",
    "print(\"==================GENERATED OUTPUT===============\")\n",
    "print('\\n'.join(sampled))"
   ]
  },
  {
   "cell_type": "markdown",
   "metadata": {},
   "source": [
    "\n",
    "### Monitoring the execution\n",
    "\n",
    "We can use the Ray Dashboard to monitor the execution. In the Ray Dashboard tab, navigate to the Job page and open the \"Ray Data Overview\" section. Click on the link for the running job, and open the \"Ray Data Overview\" section to view the details of the batch inference execution:\n",
    "\n",
    "<img src=\"https://raw.githubusercontent.com/anyscale/templates/main/templates/batch-llm/assets/ray-data-jobs.png\" width=900px />\n",
    "\n",
    "### Handling GPU out-of-memory failures\n",
    "If you run into CUDA out of memory, your batch size is likely too large. Set an explicit small batch size or use a smaller model (or a larger GPU).\n",
    "\n",
    "## Summary\n",
    "\n",
    "This notebook:\n",
    "- Created a custom processor for the CNN/DailyMail summarization task.\n",
    "- Defined the model configs for the Meta Llama 3.1 8B model.\n",
<<<<<<< HEAD
    "- Ran the batch inference through Ray Data LLM and monitored the execution."
=======
    "- Ran the batch inference through Ray Data LLM API and monitored the execution."
>>>>>>> 0cb54aa1
   ]
  }
 ],
 "metadata": {
  "kernelspec": {
   "display_name": "base",
   "language": "python",
   "name": "python3"
  },
  "language_info": {
   "codemirror_mode": {
    "name": "ipython",
    "version": 3
   },
   "file_extension": ".py",
   "mimetype": "text/x-python",
   "name": "python",
   "nbconvert_exporter": "python",
   "pygments_lexer": "ipython3",
   "version": "3.11.11"
  }
 },
 "nbformat": 4,
 "nbformat_minor": 2
}<|MERGE_RESOLUTION|>--- conflicted
+++ resolved
@@ -40,10 +40,7 @@
    "metadata": {},
    "outputs": [],
    "source": [
-<<<<<<< HEAD
-=======
-    "# Install the datasets library\n",
->>>>>>> 0cb54aa1
+    "# Install datasets library\n",
     "!pip install datasets"
    ]
   },
@@ -102,7 +99,7 @@
     "\n",
     "\n",
     "processor_config = vLLMEngineProcessorConfig(\n",
-    "    model_source=\"unsloth/Llama-3.1-8B-Instruct\",\n",
+    "    model_source=\"meta-llama/Meta-Llama-3.1-8B-Instruct\",\n",
     "    engine_kwargs=dict(\n",
     "        tensor_parallel_size=1,\n",
     "        pipeline_parallel_size=1,\n",
@@ -197,16 +194,16 @@
     "    postprocess=postprocess,\n",
     ")\n",
     "\n",
-    "ds = processor(ds)\n",
+    "processed_ds = processor(ds)\n",
     "# Materialize the dataset to memory. User can also use writing APIs like\n",
     "# `write_parquet`(https://docs.ray.io/en/latest/data/api/doc/ray.data.Dataset.write_parquet.html#ray.data.Dataset.write_parquet)\n",
     "# `write_csv`(https://docs.ray.io/en/latest/data/api/doc/ray.data.Dataset.write_csv.html#ray.data.Dataset.write_csv)\n",
     "# to persist the dataset.\n",
-    "ds = ds.materialize()\n",
+    "processed_ds = processed_ds.materialize()\n",
     "\n",
     "\n",
     "# Peak the first 3 entries. \n",
-    "sampled = ds.take(3)\n",
+    "sampled = processed_ds.take(3)\n",
     "print(\"==================GENERATED OUTPUT===============\")\n",
     "print('\\n'.join(sampled))"
    ]
@@ -230,11 +227,7 @@
     "This notebook:\n",
     "- Created a custom processor for the CNN/DailyMail summarization task.\n",
     "- Defined the model configs for the Meta Llama 3.1 8B model.\n",
-<<<<<<< HEAD
-    "- Ran the batch inference through Ray Data LLM and monitored the execution."
-=======
     "- Ran the batch inference through Ray Data LLM API and monitored the execution."
->>>>>>> 0cb54aa1
    ]
   }
  ],
