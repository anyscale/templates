--- conflicted
+++ resolved
@@ -229,11 +229,7 @@
    "source": [
     "# Query the remote serve application we just deployed.\n",
     "\n",
-<<<<<<< HEAD
-    "# TODO: Fill in using the values from the previous step.\n",
-=======
     "# TODO: Fill in with the values from the previous step.\n",
->>>>>>> 15cd876f
     "service_url = \"https://YYYYYYYYYYYYY.anyscaleuserdata.com\"\n",
     "service_bearer_token = \"XXXXXXXXXX_XXXXXXXXXXXXXXXXXXXXX\"\n",
     "\n",
@@ -246,12 +242,8 @@
    "source": [
     "## End-to-end examples\n",
     "\n",
-<<<<<<< HEAD
-    "- [Build tool calling feature for any LLM via JSON mode](./end-to-end-examples/function_calling/README.ipynb): This example demonstrates how to build a tool calling feature for any LLM via JSON mode.\n"
-=======
     "- [Build tool calling feature for any LLM via JSON mode](./end-to-end-examples/function_calling/README.ipynb): This example demonstrates how to build a tool calling feature for any LLM via JSON mode.\n",
     "- [Deploy a gargantuan model (DeepSeek R1 670B) with Ray Serve LLM](./end-to-end-examples/gargantuan_model/README.ipynb): This example demonstrates how to deploy a reasoning model that is too large to fit on a single node, using tensor-parallelism and pipeline-parallelism across multiple nodes.\n"
->>>>>>> 15cd876f
    ]
   },
   {
