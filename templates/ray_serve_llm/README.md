# Deploy LLMs with Ray Serve on Anyscale

**⏱️ Time to complete**: 10 min

This template comes with a library for serving OSS LLMs on Anyscale called [Ray Serve LLM](https://docs.ray.io/en/latest/serve/llm/serving-llms.html).

Ray Serve LLM provides a number of features that simplifies LLM development, including:

- An extensive suite of pre-configured open source LLMs.
- An OpenAI-compatible REST API.

Ray Serve LLM also provides the following operational features to efficiently scale LLM apps:

- Optimizations such as continuous batching, quantization and streaming.
- Production-grade autoscaling support, including scale-to-zero.
- Native multi-GPU and multi-node model deployments.

This template explains how to set up, run, and query LLMs with Ray Serve LLM.

To learn more about Ray Serve LLM, see [the docs](https://docs.ray.io/en/latest/serve/llm/serving-llms.html).

**Note**: This guide is hosted within an Anyscale workspace, which provides easy access to compute resources. See the [Introduction to Workspaces](https://docs.anyscale.com/examples/intro-workspaces/) template for more details.

## Step 1 - Generate an LLM config

Ray Serve LLM takes in a config that specifies the model you wish to serve, as well as its settings.

Use the Ray Serve LLM CLI in the workspace terminal to generate the config:

```bash
python -m ray.serve.llm.gen_config
```

**Note:** This command requires interactive inputs. You should execute it directly in the terminal, not within a Jupyter notebook cell.

This command lets you pick from a common set of OSS LLMs and helps you configure them. You can tune settings like GPU type, tensor parallelism, and autoscaling parameters.

Note that if you're configuring a model whose architecture is different from the provided list of models, you should closely review the generated model config file to provide the correct values.

This command generates two files: an LLM config file, saved in `model_config/`, and a Ray Serve config file, `serve_TIMESTAMP.yaml`, that you can reference and re-run in the future.

Read and check how the generated model config looks like. Refer to  [vLLM Engine Config](https://docs.vllm.ai/en/latest/serving/engine_args.html) to further customize.


## Step 2 - Run the model locally in the workspace

If you didn't start the serve app in the previous step, you can start it using the following command. Open a new terminal window and execute the following, replacing `serve_<TIMESTAMP>.yaml` with the file generated in the previous step:

```
serve run serve_<TIMESTAMP>.yaml
```

Wait for the serve application to start. You should see a message like the following when it's ready:

```
2025-07-25 13:21:49,036 INFO Replica(id='id_123', deployment='LLMDeployment:meta-llama--Meta-Llama-3_1-8B-Instruct', app='llm-endpoint') started successfully on node 'xxxx' after 102.2s (PID: yyyy). Replica constructor, reconfigure method, and initial health check took 91.5s.
```

From the Ray dashboard Serve tab, all deployments should be in the "Running" or "Healthy" states, like so:
![Ray dashboard healthy](./assets/healthy_dashboard_example.png)

## Step 3 - Query the model

Once you deploy the model, you can use the OpenAI SDK to interact with the models, ensuring an easy integration for your apps.

Ray Serve LLM uses an OpenAI-compatible API, allowing us to use the OpenAI SDK to query the LLMs.


```python
from openai import OpenAI

# TODO: Replace this model ID with your own.
MODEL_ID = "meta-llama/Meta-Llama-3.1-8B-Instruct"

def query(base_url: str, api_key: str | None = None):
    if not base_url.endswith("/"):
        base_url += "/"
    
    if "/routes" in base_url:
        raise ValueError("base_url must end with '.com'")

    client = OpenAI(
      base_url=base_url + "v1",
      api_key=api_key or "NOT A REAL KEY",
    )

    # List all models.
    models = client.models.list()
    print(models)

    # Note: not all arguments are currently supported and will be ignored by the backend.
    chat_completions = client.chat.completions.create(
        model=MODEL_ID,
        messages=[
            {"role": "system", "content": "You are a helpful assistant."},
            {"role": "user", "content": "What are some of the highest rated restaurants in San Francisco?'."},
        ],
        temperature=0.01,
        stream=True
    )

    for chat in chat_completions:
        if chat.choices[0].delta.content is not None:
            print(chat.choices[0].delta.content, end="")
```


```python
# Query the local serve application we just deployed.

query("http://localhost:8000", "NOT A REAL KEY")
```

Run the above command to query. You should get the following output:

```
The top rated restaurants in San Francisco include:
 • Chez Panisse
 • Momofuku Noodle Bar
 • Nopa
 • Saison
 • Mission Chinese Food
 • Sushi Nakazawa
 • The French Laundry
```

## Step 4 - Deploying a production service

To deploy an app with one model as an Anyscale Service, update the filename to the generated one and run the following command:


```python
# Deploy the serve app to production with a given service name.
# Reference the Serve file you created in step 1.

!anyscale service deploy -f serve_TIMESTAMP.yaml
```

After the command runs, click the deploy notification, or navigate to **Home** > **Services**, to access the Service UI:

<img src="https://raw.githubusercontent.com/anyscale/templates/main/templates/ray_serve_llm/assets/service-notify.png" width=500px />

Navigate to the Service UI and wait for the service to reach `Active`. It begins in `Starting state`:

<img src="https://raw.githubusercontent.com/anyscale/templates/main/templates/ray_serve_llm/assets/service-starting.png" width=600px />

## Step 5 - Query the service endpoint

The above command should print something like `(anyscale +2.9s) curl -H 'Authorization: Bearer XXXXXXXXX_XXXXXXXXXXXXXXXXXX' https://YYYYYYYYYYYY.anyscaleuserdata.com`, which contains information you need to query the service.

You can also find this information by clicking the **Query** button in the Service UI.

<img src="https://raw.githubusercontent.com/anyscale/templates/main/templates/ray_serve_llm/assets/service-query.png" width=600px />


```python
# Query the remote serve application we just deployed.

<<<<<<< HEAD
# TODO: Fill in using the values from the previous step.
=======
# TODO: Fill in with the values from the previous step.
>>>>>>> 15cd876f
service_url = "https://YYYYYYYYYYYYY.anyscaleuserdata.com"
service_bearer_token = "XXXXXXXXXX_XXXXXXXXXXXXXXXXXXXXX"

query(service_url, service_bearer_token)
```

## End-to-end examples

- [Build tool calling feature for any LLM via JSON mode](./end-to-end-examples/function_calling/README.ipynb): This example demonstrates how to build a tool calling feature for any LLM via JSON mode.
<<<<<<< HEAD
=======
- [Deploy a gargantuan model (DeepSeek R1 670B) with Ray Serve LLM](./end-to-end-examples/gargantuan_model/README.ipynb): This example demonstrates how to deploy a reasoning model that is too large to fit on a single node, using tensor-parallelism and pipeline-parallelism across multiple nodes.
>>>>>>> 15cd876f


## Next steps

- Try the [fine-tuning template](https://console.anyscale.com/v2/template-preview/finetuning_llms_v2) to tune some LLMs for your use case.
- See the [offline batch inference template](https://console.anyscale.com/v2/template-preview/batch-llm) to learn how to run LLMs for batch jobs.<|MERGE_RESOLUTION|>--- conflicted
+++ resolved
@@ -156,11 +156,7 @@
 ```python
 # Query the remote serve application we just deployed.
 
-<<<<<<< HEAD
-# TODO: Fill in using the values from the previous step.
-=======
 # TODO: Fill in with the values from the previous step.
->>>>>>> 15cd876f
 service_url = "https://YYYYYYYYYYYYY.anyscaleuserdata.com"
 service_bearer_token = "XXXXXXXXXX_XXXXXXXXXXXXXXXXXXXXX"
 
@@ -170,10 +166,7 @@
 ## End-to-end examples
 
 - [Build tool calling feature for any LLM via JSON mode](./end-to-end-examples/function_calling/README.ipynb): This example demonstrates how to build a tool calling feature for any LLM via JSON mode.
-<<<<<<< HEAD
-=======
 - [Deploy a gargantuan model (DeepSeek R1 670B) with Ray Serve LLM](./end-to-end-examples/gargantuan_model/README.ipynb): This example demonstrates how to deploy a reasoning model that is too large to fit on a single node, using tensor-parallelism and pipeline-parallelism across multiple nodes.
->>>>>>> 15cd876f
 
 
 ## Next steps
